
val commonRootSettings = Seq(
  organization := "com.rallyhealth",
  organizationName := "Rally Health",
  
  // set the scala version on the root project
  scalaVersion := "2.11.8",

  // fail the build if the coverage drops below the minimum
  coverageFailOnMinimum := true,
  coverageMinimum := 80
)

lazy val root = (project in file("."))
  .settings(commonRootSettings)
  .settings(
    name := "root",
    // don't publish the surrounding multi-project root
    publish := {}
  )
  .aggregate(
    `play23-core`,
    `play25-core`
  )

val commonSettings = commonRootSettings ++ Seq(

<<<<<<< HEAD
=======
  version := "1.0.0",

>>>>>>> d3bc3a1e
  scalacOptions ++= Seq(
    "-encoding", "UTF-8",
    "-deprecation:false",
    "-feature",
    "-Xfatal-warnings",
    "-Ywarn-dead-code"
  ),

  resolvers ++= Seq(
    "Typesafe Releases" at "http://repo.typesafe.com/typesafe/releases/"
  ),

  ivyScala := ivyScala.value map { _.copy(overrideScalaVersion = true) },

  // don't publish the test code
  publishArtifact in Test := false,

  // disable compilation of ScalaDocs, since this always breaks on links
  sources in(Compile, doc) := Seq.empty,

  // disable publishing empty ScalaDocs
  publishArtifact in (Compile, packageDoc) := false,

  licenses += ("Apache-2.0", url("http://opensource.org/licenses/apache-2.0"))
)

lazy val playVersion = settingKey[String]("The version of Play Framework")

val coreCommonSettings = commonSettings ++ Seq(
  coverageMinimum := 80,
  libraryDependencies ++= Seq(
    "com.typesafe.play" %% "play" % playVersion.value,
    "com.typesafe.play" %% "play-test" % playVersion.value % "test",
    "org.scalatest" %% "scalatest" % "3.0.0" % Test
  )
)

lazy val `play23-core` = (project in file("play23-core"))
  .settings(coreCommonSettings)
  .settings(
    name := "play23-test-ops-core",
    playVersion := "2.3.10"
  )

lazy val `play25-core` = (project in file("play25-core"))
  .settings(coreCommonSettings)
  .settings(
    name := "play25-test-ops-core",
    playVersion := "2.5.12"
  )<|MERGE_RESOLUTION|>--- conflicted
+++ resolved
@@ -25,11 +25,6 @@
 
 val commonSettings = commonRootSettings ++ Seq(
 
-<<<<<<< HEAD
-=======
-  version := "1.0.0",
-
->>>>>>> d3bc3a1e
   scalacOptions ++= Seq(
     "-encoding", "UTF-8",
     "-deprecation:false",
